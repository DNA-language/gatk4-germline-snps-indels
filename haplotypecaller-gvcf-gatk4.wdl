## Copyright Broad Institute, 2017
## 
## This WDL workflow runs HaplotypeCaller from GATK4 in GVCF mode on a single sample 
## according to the GATK Best Practices (June 2016), scattered across intervals.
##
## Requirements/expectations :
## - One analysis-ready BAM file for a single sample (as identified in RG:SM)
## - Set of variant calling intervals lists for the scatter, provided in a file
##
## Outputs :
## - One GVCF file and its index
##
## Cromwell version support 
## - Successfully tested on v31
## - Does not work on versions < v23 due to output syntax
##
## IMPORTANT NOTE: HaplotypeCaller in GATK4 is still in evaluation phase and should not
## be used in production until it has been fully vetted. In the meantime, use the GATK3 
## version for any production needs.
##
## Runtime parameters are optimized for Broad's Google Cloud Platform implementation.
##
## LICENSING : 
## This script is released under the WDL source code license (BSD-3) (see LICENSE in 
## https://github.com/broadinstitute/wdl). Note however that the programs it calls may 
## be subject to different licenses. Users are responsible for checking that they are
## authorized to run all programs before running this script. Please see the dockers
## for detailed licensing information pertaining to the included programs.

# WORKFLOW DEFINITION 
workflow HaplotypeCallerGvcf_GATK4 {
  File input_bam
  File input_bam_index
  File ref_dict
  File ref_fasta
  File ref_fasta_index
  File scattered_calling_intervals_list
  
  Boolean? make_gvcf
  Boolean making_gvcf = select_first([make_gvcf,"true"])

  String gatk_docker

  String gatk_path
  
  Array[File] scattered_calling_intervals = read_lines(scattered_calling_intervals_list)

  String sample_basename = basename(input_bam, ".bam")
  
  String vcf_basename = sample_basename
<<<<<<< HEAD
  String output_suffix = if making_gvcf then ".g.vcf.gz" else ".vcf.gz"
  String output_filename = vcf_basename + output_suffix
=======
>>>>>>> fed34f35

  # Call variants in parallel over grouped calling intervals
  scatter (interval_file in scattered_calling_intervals) {

    # Generate GVCF by interval
    call HaplotypeCaller {
      input:
        input_bam = input_bam,
        input_bam_index = input_bam_index,
        interval_list = interval_file,
<<<<<<< HEAD
        output_filename = output_filename,
        ref_dict = ref_dict,
        ref_fasta = ref_fasta,
        ref_fasta_index = ref_fasta_index,
        make_gvcf = making_gvcf,
=======
        vcf_basename = vcf_basename,
        ref_dict = ref_dict,
        ref_fasta = ref_fasta,
        ref_fasta_index = ref_fasta_index,
>>>>>>> fed34f35
        docker = gatk_docker,
        gatk_path = gatk_path
    }
  }

  # Merge per-interval GVCFs
  call MergeGVCFs {
    input:
      input_vcfs = HaplotypeCaller.output_vcf,
      input_vcfs_indexes = HaplotypeCaller.output_vcf_index,
<<<<<<< HEAD
      output_filename = output_filename,
=======
      output_vcf_name = vcf_basename + ".g.vcf.gz",
>>>>>>> fed34f35
      docker = gatk_docker,
      gatk_path = gatk_path
  }

  # Outputs that will be retained when execution is complete
  output {
    File output_vcf = MergeGVCFs.output_vcf
    File output_vcf_index = MergeGVCFs.output_vcf_index
  }
}

# TASK DEFINITIONS

# HaplotypeCaller per-sample in GVCF mode
task HaplotypeCaller {
  File input_bam
  File input_bam_index
  File interval_list
<<<<<<< HEAD
  String output_filename
=======
  String vcf_basename
>>>>>>> fed34f35
  File ref_dict
  File ref_fasta
  File ref_fasta_index
  Float? contamination
  Boolean make_gvcf
<<<<<<< HEAD
=======

  String output_suffix = if make_gvcf then ".g.vcf.gz" else ".vcf.gz"
  String output_filename = vcf_basename + output_suffix
>>>>>>> fed34f35

  String gatk_path
  String? java_options
  String java_opt = select_first([java_options, "-XX:GCTimeLimit=50 -XX:GCHeapFreeLimit=10"])
<<<<<<< HEAD

  # Runtime parameters
  String docker
  Int? mem_gb
  Int? disk_space_gb
  Boolean use_ssd = false
  Int? preemptible_attempts

  Int machine_mem_gb = select_first([mem_gb, 7])
  Int command_mem_gb = machine_mem_gb - 1

=======

  # Runtime parameters
  String docker
  Int? mem_gb
  Int? disk_space_gb
  Boolean use_ssd = false
  Int? preemptible_attempts

  Int machine_mem_gb = select_first([mem_gb, 7])
  Int command_mem_gb = machine_mem_gb - 1

>>>>>>> fed34f35
  command <<<
  set -e
  
    ${gatk_path} --java-options "-Xmx${command_mem_gb}G ${java_opt}" \
      HaplotypeCaller \
      -R ${ref_fasta} \
      -I ${input_bam} \
      -L ${interval_list} \
      -O ${output_filename} \
      -contamination ${default=0 contamination} ${true="-ERC GVCF" false="" make_gvcf}
  >>>

  runtime {
    docker: docker
    memory: machine_mem_gb + " GB"
    disks: "local-disk " + select_first([disk_space_gb, 100]) + if use_ssd then " SSD" else " HDD"
    preemptible: select_first([preemptible_attempts, 3])
  }

  output {
    File output_vcf = "${output_filename}"
    File output_vcf_index = "${output_filename}.tbi"
  }
}

# Merge GVCFs generated per-interval for the same sample
task MergeGVCFs {
  Array[File] input_vcfs
  Array[File] input_vcfs_indexes
<<<<<<< HEAD
  String output_filename
=======
  String output_vcf_name
>>>>>>> fed34f35

  String gatk_path

  # Runtime parameters
  String docker
  Int? mem_gb
  Int? disk_space_gb
  Boolean use_ssd = false
  Int? preemptible_attempts

  Int machine_mem_gb = select_first([mem_gb, 3])
  Int command_mem_gb = machine_mem_gb - 1

  command <<<
  set -e

    ${gatk_path} --java-options "-Xmx${command_mem_gb}G"  \
      MergeVcfs \
      --INPUT ${sep=' --INPUT ' input_vcfs} \
<<<<<<< HEAD
      --OUTPUT ${output_filename}
=======
      --OUTPUT ${output_vcf_name}
>>>>>>> fed34f35
  >>>

  runtime {
    docker: docker
    memory: machine_mem_gb + " GB"
    disks: "local-disk " + select_first([disk_space_gb, 100]) + if use_ssd then " SSD" else " HDD"
    preemptible: select_first([preemptible_attempts, 3])
  }


  output {
<<<<<<< HEAD
    File output_vcf = "${output_filename}"
    File output_vcf_index = "${output_filename}.tbi"
=======
    File output_vcf = "${output_vcf_name}"
    File output_vcf_index = "${output_vcf_name}.tbi"
>>>>>>> fed34f35
  }
}
<|MERGE_RESOLUTION|>--- conflicted
+++ resolved
@@ -48,11 +48,10 @@
   String sample_basename = basename(input_bam, ".bam")
   
   String vcf_basename = sample_basename
-<<<<<<< HEAD
+
   String output_suffix = if making_gvcf then ".g.vcf.gz" else ".vcf.gz"
   String output_filename = vcf_basename + output_suffix
-=======
->>>>>>> fed34f35
+
 
   # Call variants in parallel over grouped calling intervals
   scatter (interval_file in scattered_calling_intervals) {
@@ -63,18 +62,11 @@
         input_bam = input_bam,
         input_bam_index = input_bam_index,
         interval_list = interval_file,
-<<<<<<< HEAD
         output_filename = output_filename,
         ref_dict = ref_dict,
         ref_fasta = ref_fasta,
         ref_fasta_index = ref_fasta_index,
         make_gvcf = making_gvcf,
-=======
-        vcf_basename = vcf_basename,
-        ref_dict = ref_dict,
-        ref_fasta = ref_fasta,
-        ref_fasta_index = ref_fasta_index,
->>>>>>> fed34f35
         docker = gatk_docker,
         gatk_path = gatk_path
     }
@@ -85,11 +77,7 @@
     input:
       input_vcfs = HaplotypeCaller.output_vcf,
       input_vcfs_indexes = HaplotypeCaller.output_vcf_index,
-<<<<<<< HEAD
       output_filename = output_filename,
-=======
-      output_vcf_name = vcf_basename + ".g.vcf.gz",
->>>>>>> fed34f35
       docker = gatk_docker,
       gatk_path = gatk_path
   }
@@ -108,27 +96,17 @@
   File input_bam
   File input_bam_index
   File interval_list
-<<<<<<< HEAD
+
   String output_filename
-=======
-  String vcf_basename
->>>>>>> fed34f35
   File ref_dict
   File ref_fasta
   File ref_fasta_index
   Float? contamination
   Boolean make_gvcf
-<<<<<<< HEAD
-=======
-
-  String output_suffix = if make_gvcf then ".g.vcf.gz" else ".vcf.gz"
-  String output_filename = vcf_basename + output_suffix
->>>>>>> fed34f35
 
   String gatk_path
   String? java_options
   String java_opt = select_first([java_options, "-XX:GCTimeLimit=50 -XX:GCHeapFreeLimit=10"])
-<<<<<<< HEAD
 
   # Runtime parameters
   String docker
@@ -140,19 +118,6 @@
   Int machine_mem_gb = select_first([mem_gb, 7])
   Int command_mem_gb = machine_mem_gb - 1
 
-=======
-
-  # Runtime parameters
-  String docker
-  Int? mem_gb
-  Int? disk_space_gb
-  Boolean use_ssd = false
-  Int? preemptible_attempts
-
-  Int machine_mem_gb = select_first([mem_gb, 7])
-  Int command_mem_gb = machine_mem_gb - 1
-
->>>>>>> fed34f35
   command <<<
   set -e
   
@@ -182,11 +147,7 @@
 task MergeGVCFs {
   Array[File] input_vcfs
   Array[File] input_vcfs_indexes
-<<<<<<< HEAD
   String output_filename
-=======
-  String output_vcf_name
->>>>>>> fed34f35
 
   String gatk_path
 
@@ -206,11 +167,7 @@
     ${gatk_path} --java-options "-Xmx${command_mem_gb}G"  \
       MergeVcfs \
       --INPUT ${sep=' --INPUT ' input_vcfs} \
-<<<<<<< HEAD
       --OUTPUT ${output_filename}
-=======
-      --OUTPUT ${output_vcf_name}
->>>>>>> fed34f35
   >>>
 
   runtime {
@@ -222,12 +179,7 @@
 
 
   output {
-<<<<<<< HEAD
     File output_vcf = "${output_filename}"
     File output_vcf_index = "${output_filename}.tbi"
-=======
-    File output_vcf = "${output_vcf_name}"
-    File output_vcf_index = "${output_vcf_name}.tbi"
->>>>>>> fed34f35
   }
-}
+}